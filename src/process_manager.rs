//! Dynamic supervisor for asynchronous [`Runnable`] implementations.
//
//! A `ProcessManager` can
//!
//! • be filled with children *before* it is started via [`insert`]
//! • accept additional children *after* it has started via [`add`]
//!
//! Each child runs in its own Tokio task.  The first child that returns an
//! `Err(_)` causes the supervisor to propagate `shutdown()` to all remaining
//! children and to return that same error.  Children that finish successfully
//! are (optionally) removed from the internal list so that long-running systems
//! do not leak memory.
//
//! The type itself implements [`Runnable`], which means you can build an
//! arbitrary process tree by nesting managers.
//
//! ```ignore
//! # use processmanager::*;
//! # #[derive(Default)] struct MyService;
//! # impl Runnable for MyService {
//! #     fn process_start(&self) -> ProcFuture<'_> { Box::pin(async { Ok(()) }) }
//! #     fn process_handle(&self) -> Arc<dyn ProcessControlHandler> {
//! #         unreachable!()
//! #     }
//! # }
//! let root = ProcessManagerBuilder::default()
//!     .pre_insert(MyService)                // add before start
//!     .build();
//!
//! let handle = root.process_handle();
//! tokio::spawn(async move { root.process_start().await.unwrap(); });
//!
//! handle.reload().await;                    // control a running manager
//! ```
use std::{
    borrow::Cow,
    sync::{
        Arc, Mutex,
        atomic::{AtomicBool, AtomicUsize, Ordering},
    },
    time::Duration,
};

use futures::FutureExt as _;
use once_cell::sync::OnceCell;
use std::panic::AssertUnwindSafe;
use tokio::{
    sync::mpsc,
    task::{JoinHandle, JoinSet},
    time::Instant,
};

#[cfg(feature = "tracing")]
use tracing::Instrument;

use crate::{CtrlFuture, ProcFuture, ProcessControlHandler, Runnable, RuntimeError};

/// Global monotonically increasing identifier for every `ProcessManager`.
static PID: AtomicUsize = AtomicUsize::new(0);

/// Metadata kept for each child.
struct Child {
    id: usize,
    #[allow(dead_code)]
    proc: Arc<dyn Runnable>,
    handle: Arc<dyn ProcessControlHandler>,
    join_handle: Arc<JoinHandle<()>>,
}

type ProcessCompletionChannel =
    tokio::sync::Mutex<mpsc::UnboundedReceiver<(usize, Result<(), RuntimeError>)>>;

/// Shared state between the handle you pass around, the supervisor task and all
/// children.
struct Inner {
    processes: Mutex<Vec<Child>>,
    /// Cached list of `ProcessControlHandler`s for fast broadcast without
    /// temporary allocations.
    handles: Mutex<Vec<Arc<dyn ProcessControlHandler>>>,
    running: AtomicBool,
    next_id: AtomicUsize,
    active: AtomicUsize,
    // supervisor RECEIVES from here, children (spawn_child) only send
    completion_tx: mpsc::UnboundedSender<(usize, Result<(), RuntimeError>)>,
    completion_rx: OnceCell<ProcessCompletionChannel>,
}

/// Groups several [`Runnable`] instances and starts / stops them as a unit.
pub struct ProcessManager {
    id: usize,
    pre_start: Vec<Arc<dyn Runnable>>,
    inner: Arc<Inner>,
    /// Optional human-readable name overriding the default
    /// `"process-manager-<id>"`.
    ///
    /// If `None`, [`ProcessManager::process_name`] falls back to the automatic
    /// naming scheme.
    pub(crate) custom_name: Option<Cow<'static, str>>,
    /// When `true`, children that finish *successfully* are removed from the
    /// internal lists so that long-running supervisors do not leak memory.
    pub(crate) auto_cleanup: bool,
}

impl ProcessManager {
    /// Creates a fresh supervisor.
    ///
    /// * A unique *process-manager id* is assigned automatically.
    /// * [`auto_cleanup`](ProcessManager::auto_cleanup) is **enabled** by
    ///   default so that finished children are removed from the internal
    ///   bookkeeping lists.
    ///
    /// The manager may be configured further with [`insert`] **before** it is
    /// started or with [`add`] **after** it is running.
    pub fn new() -> Self {
        let id = PID.fetch_add(1, Ordering::SeqCst);

        let (tx, rx) = mpsc::unbounded_channel();

        Self {
            id,
            pre_start: Vec::new(),
            inner: Arc::new(Inner {
                processes: Mutex::new(Vec::new()),
                handles: Mutex::new(Vec::new()),
                running: AtomicBool::new(false),
                next_id: AtomicUsize::new(0),
                active: AtomicUsize::new(0),
                completion_tx: tx,
                completion_rx: {
                    let cell = OnceCell::new();
                    let _ = cell.set(tokio::sync::Mutex::new(rx));
                    cell
                },
            }),
            custom_name: None,
            auto_cleanup: true,
        }
    }

    /// Registers a child **before** the supervisor itself is started.
    ///
    /// # Panics
    /// Panics if the manager is already running.  Use [`add`] in that case.
    pub fn insert(&mut self, process: impl Runnable) {
        assert!(
            !self.inner.running.load(Ordering::SeqCst),
            "cannot call insert() after manager has started – use add() instead"
        );
        self.pre_start
            .push(Arc::from(Box::new(process) as Box<dyn Runnable>));
    }

    /// Adds a child **while the manager is already running**.
    ///
    /// The new `Runnable` is spawned immediately in its own Tokio task.
    /// Calling this method **before** start-up is equivalent to [`insert`].
    pub fn add(&self, process: impl Runnable) {
        let proc: Arc<dyn Runnable> = Arc::from(Box::new(process) as Box<dyn Runnable>);

        assert!(
            self.inner.running.load(Ordering::SeqCst),
            "cannot call add() before manager has started – use insert() instead"
        );

        // Running → register & spawn immediately.
        let id = self.inner.next_id.fetch_add(1, Ordering::SeqCst);
        let handle = proc.process_handle();
        // cache handle immediately
        self.inner.handles.lock().unwrap().push(Arc::clone(&handle));

        {
            let mut guard = self.inner.processes.lock().unwrap();
            guard.push(Child {
                id,
                proc: Arc::clone(&proc),
                handle,
                join_handle: Arc::new(spawn_child(id, proc, Arc::clone(&self.inner))),
            });
        }
    }
}

impl Runnable for ProcessManager {
    fn process_start(&self) -> ProcFuture<'_> {
        let inner = Arc::clone(&self.inner);
        let auto_cleanup = self.auto_cleanup;
        let initial = self.pre_start.clone();

        let manager_handle = self.process_handle();

        Box::pin(async move {
            inner.running.store(true, Ordering::SeqCst);

            let name = self.process_name();

            #[cfg(feature = "tracing")]
            ::tracing::info!("Start process manager {name}");
            #[cfg(all(not(feature = "tracing"), feature = "log"))]
            ::log::info!("Start process manager {name}");
            #[cfg(all(not(feature = "tracing"), not(feature = "log")))]
            eprintln!("Start process manager {name}");

            /* -- spawn every child registered before start() ---------------- */
            for proc in initial {
                let id = inner.next_id.fetch_add(1, Ordering::SeqCst);
                let handle = proc.process_handle();

                {
                    let mut g = inner.processes.lock().unwrap();
                    g.push(Child {
                        id,
                        proc: Arc::clone(&proc),
                        handle: Arc::clone(&handle),
                        join_handle: Arc::new(spawn_child(id, proc, Arc::clone(&inner))),
                    });
                    inner.handles.lock().unwrap().push(handle);
                }
            }

            /* -- supervisor event-loop -------------------------------------- */
            let completion_rx = inner
                .completion_rx
                .get()
                .expect("process_start called twice");
            let mut completion_rx = completion_rx.lock().await;

            let mut first_error: Option<RuntimeError> = None;

            loop {
                #[cfg(feature = "tracing")]
                {
                    for child in self.inner.processes.lock().unwrap().iter() {
                        ::tracing::debug!(
                            "Process {}: running={:?}",
                            child.proc.process_name(),
                            !child.join_handle.is_finished()
                        );
                    }
                }

                // exit criterion: no active children left
                if inner.active.load(Ordering::SeqCst) == 0 {
                    inner.running.store(false, Ordering::SeqCst);
                    break;
                }

                match completion_rx.recv().await {
                    Some((cid, res)) => {
                        match res {
                            Ok(()) => {
                                if auto_cleanup {
                                    let mut g = inner.processes.lock().unwrap();
                                    g.retain(|c| c.id != cid);
                                    // also remove cached handle
                                    inner
                                        .handles
                                        .lock()
                                        .unwrap()
                                        .retain(|h| g.iter().any(|c| Arc::ptr_eq(&c.handle, h)));
                                }
                            }
                            Err(err) => {
                                if first_error.is_none() {
                                    first_error = Some(err);
                                    manager_handle.shutdown().await;
                                }
                            }
                        }
                        inner.active.fetch_sub(1, Ordering::SeqCst);
                    }
                    None => {
                        // Sender dropped – supervisor should stop.
                        return Err(RuntimeError::Internal {
                            message: "completion channel closed unexpectedly".into(),
                        });
                    }
                }
            }

            match first_error {
                Some(error) => {
                    #[cfg(feature = "tracing")]
                    ::tracing::warn!("Shutdown process manager {name} with error: {error:?}");
                    #[cfg(all(not(feature = "tracing"), feature = "log"))]
                    ::log::warn!("Shutdown process manager {name} with error: {error:?}");
                    #[cfg(all(not(feature = "tracing"), not(feature = "log")))]
                    eprintln!("Shutdown process manager {name} with error: {error:?}");
                    Err(error)
                }
                None => {
                    #[cfg(feature = "tracing")]
                    ::tracing::info!("Shutdown process manager {name}");
                    #[cfg(all(not(feature = "tracing"), feature = "log"))]
                    ::log::info!("Shutdown process manager {name}");
                    #[cfg(all(not(feature = "tracing"), not(feature = "log")))]
                    eprintln!("Shutdown process manager {name}");
                    Ok(())
                }
            }
        })
    }

    /// Returns the supervisor’s public name.
    ///
    /// If [`custom_name`](ProcessManager::custom_name) is `Some`, that value is
    /// returned verbatim; otherwise the default pattern
    /// `"process-manager-<id>"` is used.
    fn process_name(&self) -> Cow<'static, str> {
        if let Some(ref name) = self.custom_name {
            name.clone()
        } else {
            format!("process-manager-{}", self.id).into()
        }
    }

    /// Returns a handle that can control *all* currently running children of
    /// this manager.
    ///
    /// The handle can be cloned freely and used from any async context.
    fn process_handle(&self) -> Arc<dyn ProcessControlHandler> {
        Arc::new(Handle {
            inner: Arc::clone(&self.inner),
        })
    }
}

impl Default for ProcessManager {
    fn default() -> Self {
        Self::new()
    }
}

struct Handle {
    inner: Arc<Inner>,
}

impl ProcessControlHandler for Handle {
    /// Broadcasts [`ProcessControlHandler::shutdown`] to every currently active
    /// child and waits for them to complete.
    fn shutdown(&self) -> CtrlFuture<'_> {
        let inner = Arc::clone(&self.inner);
        Box::pin(async move {
            let mut set = JoinSet::new();

            let handles = {
                let guard = inner.processes.lock().unwrap();
                guard
                    .iter()
                    .map(|child| {
                        (
                            child.proc.process_name(),
                            child.handle.clone(),
                            child.join_handle.clone(),
                        )
                    })
                    .collect::<Vec<_>>()
            };

            for (name, h, jh) in handles {
                set.spawn(async move {
                    #[cfg(feature = "tracing")]
                    ::tracing::info!(name = %name, "Initiate shutdown");
                    #[cfg(all(not(feature = "tracing"), feature = "log"))]
                    ::log::info!("Initiate shutdown {name}");
                    #[cfg(all(not(feature = "tracing"), not(feature = "log")))]
                    eprintln!("Initiate shutdown {name}");

                    let dur = Duration::from_secs(30);
                    let now = Instant::now();
                    let timeout = tokio::time::timeout(dur, h.shutdown()).await;
                    let _elapsed = now.elapsed();

                    match timeout {
                        Ok(_) => {
                            // Shutdown ok
                            #[cfg(feature = "tracing")]
                            ::tracing::info!(name = %name, elapsed = ?_elapsed, "Shutdown completed");
                            #[cfg(all(not(feature = "tracing"), feature = "log"))]
                            ::log::info!("Process {name}: shutdown completed");
                            #[cfg(all(not(feature = "tracing"), not(feature = "log")))]
                            eprintln!("Process {name}: shutdown completed");
                        }
                        Err(_) => {
                            jh.abort();
                            // Timed out.
                            #[cfg(feature = "tracing")]
                            ::tracing::info!(name = %name, elapsed = ?_elapsed, "Shutdown timed out");
                            #[cfg(all(not(feature = "tracing"), feature = "log"))]
                            ::log::info!("Process {name}: Shutdown timed out after {dur:?}");
                            #[cfg(all(not(feature = "tracing"), not(feature = "log")))]
                            eprintln!("Process {name}: Shutdown timed out after {dur:?}");
                        }
                    }
                });
            }
            let _ = set.join_all().await;
        })
    }

    /// Broadcasts [`ProcessControlHandler::reload`] to every active child.
    /// The reload operations are executed in parallel and awaited before the
    /// future completes.
    fn reload(&self) -> CtrlFuture<'_> {
        let inner = Arc::clone(&self.inner);
        Box::pin(async move {
            let handles = {
                let guard = inner.handles.lock().unwrap();
                guard.clone()
            };

            for h in handles {
                h.reload().await;
            }
        })
    }
}

<<<<<<< HEAD
/* ========================================================================== */
/*  Helper – spawn a single child                                             */
/* ========================================================================== */
/// Spawns one child task, converts panics into `RuntimeError`s and notifies the
/// supervisor through the *completion channel*.
///
/// Accounting with [`Inner::active`] is done **before** the task is actually
/// spawned so the supervisor has an accurate count even if the spawn fails.
=======
>>>>>>> ffdc93ae
fn spawn_child(id: usize, proc: Arc<dyn Runnable>, inner: Arc<Inner>) -> JoinHandle<()> {
    // increment *before* spawning the task – guarantees the counter is in sync
    inner.active.fetch_add(1, Ordering::SeqCst);
    let tx = inner.completion_tx.clone();

    tokio::spawn(async move {
        // Task already accounted for in the caller.
        let name = proc.process_name();
        #[cfg(feature = "tracing")]
        ::tracing::info!(name = %name, "Start process");
        #[cfg(all(not(feature = "tracing"), feature = "log"))]
        ::log::info!("Start process {name}");
        #[cfg(all(not(feature = "tracing"), not(feature = "log")))]
        eprintln!("Start process {name}");

        // run the child and convert a panic into an `Err` so the supervisor
        // can react instead of hanging forever.
        let catch_fut = AssertUnwindSafe(proc.process_start()).catch_unwind();

        #[cfg(feature = "tracing")]
        let catch_result = {
            let span = ::tracing::info_span!("process", name = %name);
            catch_fut.instrument(span).await
        };
        #[cfg(not(feature = "tracing"))]
        let catch_result = { catch_fut.await };

        let res = catch_result.unwrap_or_else(|panic| {
            let msg = if let Some(s) = panic.downcast_ref::<&str>() {
                (*s).to_string()
            } else if let Some(s) = panic.downcast_ref::<String>() {
                s.clone()
            } else {
                "unknown panic".to_string()
            };
            Err(RuntimeError::Internal {
                message: format!("process panicked: {msg}"),
            })
        });

        match &res {
            Ok(_) => {
                #[cfg(feature = "tracing")]
                ::tracing::info!(name = %name, "Process stopped");
                #[cfg(all(not(feature = "tracing"), feature = "log"))]
                ::log::info!("Process {name}: stopped");
                #[cfg(all(not(feature = "tracing"), not(feature = "log")))]
                eprintln!("Process {name}: stopped");
            }
            Err(err) => {
                #[cfg(feature = "tracing")]
                ::tracing::error!(name = %name, "Process failed: {err:?}");
                #[cfg(all(not(feature = "tracing"), feature = "log"))]
                ::log::error!("Process {name}: failed {err:?}");
                #[cfg(all(not(feature = "tracing"), not(feature = "log")))]
                eprintln!("Process {name}: failed {err:?}");
            }
        }

        let _ = tx.send((id, res)); // ignore error if supervisor already gone
    })
}<|MERGE_RESOLUTION|>--- conflicted
+++ resolved
@@ -415,17 +415,11 @@
     }
 }
 
-<<<<<<< HEAD
-/* ========================================================================== */
-/*  Helper – spawn a single child                                             */
-/* ========================================================================== */
 /// Spawns one child task, converts panics into `RuntimeError`s and notifies the
 /// supervisor through the *completion channel*.
 ///
 /// Accounting with [`Inner::active`] is done **before** the task is actually
 /// spawned so the supervisor has an accurate count even if the spawn fails.
-=======
->>>>>>> ffdc93ae
 fn spawn_child(id: usize, proc: Arc<dyn Runnable>, inner: Arc<Inner>) -> JoinHandle<()> {
     // increment *before* spawning the task – guarantees the counter is in sync
     inner.active.fetch_add(1, Ordering::SeqCst);
