[package]
name = "processmanager"
description = "manage process lifecycles, graceful shutdown and process faults"
<<<<<<< HEAD
version = "0.3.0"
=======
version = "0.3.2"
>>>>>>> e3c429da
edition = "2021"
authors = ["Marc Riegel <mail@mrcrgl.de>"]
license = "MIT"
readme = "README.md"
repository = "https://github.com/mrcrgl/processmanager-rs"
categories = ["rust-patterns"]
keywords = ["process", "graceful-shutdown", "signal", "runnable"]

[features]
default = ["manager", "signal"]
log = ["log-v0_4"]
log-v0_4 = ["dep:log"]
tracing = ["tracing-v0_1"]
tracing-v0_1 = ["dep:tracing"]
manager = []
signal = ["dep:signal-hook", "dep:signal-hook-tokio"]

[dependencies]
futures = "0.3"
signal-hook = { version = "0.3", optional = true }
signal-hook-tokio = { version = "0.3", optional = true, features = [
    "futures-v0_3",
] }
tokio = { version = "1", features = [
    "sync",
    "default",
    "rt-multi-thread",
    "macros",
    "time",
] }
log = { version = "0.4", optional = true }
tracing = { version = "0.1", optional = true }<|MERGE_RESOLUTION|>--- conflicted
+++ resolved
@@ -1,12 +1,8 @@
 [package]
 name = "processmanager"
 description = "manage process lifecycles, graceful shutdown and process faults"
-<<<<<<< HEAD
-version = "0.3.0"
-=======
-version = "0.3.2"
->>>>>>> e3c429da
-edition = "2021"
+version = "0.4.0"
+edition = "2024"
 authors = ["Marc Riegel <mail@mrcrgl.de>"]
 license = "MIT"
 readme = "README.md"
